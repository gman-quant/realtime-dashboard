<<<<<<< HEAD
fastapi
uvicorn
# --- 新增給批次匯入腳本的套件 ---
influxdb3-python
confluent-kafka
python-dotenv
orjson
=======
fastapi
uvicorn
>>>>>>> 9ea622fc
<|MERGE_RESOLUTION|>--- conflicted
+++ resolved
@@ -1,12 +1,7 @@
-<<<<<<< HEAD
 fastapi
 uvicorn
 # --- 新增給批次匯入腳本的套件 ---
 influxdb3-python
 confluent-kafka
 python-dotenv
-orjson
-=======
-fastapi
-uvicorn
->>>>>>> 9ea622fc
+orjson